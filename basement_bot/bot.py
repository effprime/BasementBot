"""The main bot functions.
"""

import asyncio
import collections
import datetime
import sys

import admin
import aio_pika
import aiohttp
import discord
import embed
import gino
import logger
import munch
import plugin
import yaml
from discord.ext import commands
from motor import motor_asyncio


# pylint: disable=too-many-public-methods, too-many-instance-attributes
class BasementBot(commands.Bot):
    """The main bot object.

    parameters:
        run_on_init (bool): True if the bot should run on instantiation
    """

    CONFIG_PATH = "./config.yaml"
    GUILD_CONFIG_COLLECTION = "guild_config"

    PluginConfig = plugin.PluginConfig

    def __init__(self, run_on_init=True, intents=None):
        self.owner = None
        self.config = None
        self.mongo = None
        self.db = None
        self.rabbit = None
        self._startup_time = None
        self.guild_config_collection = None
        self.config_cache = collections.defaultdict(dict)

        self.logger = self.get_logger(self.__class__.__name__)

        self.load_bot_config(validate=True)

        self.plugin_api = plugin.PluginAPI(bot=self)
        self.embed_api = embed.EmbedAPI(bot=self)

<<<<<<< HEAD
        super().__init__(command_prefix=self.get_prefix)
=======
        self.logger = self.get_logger(self.__class__.__name__)

        super().__init__(self.config.main.required.command_prefix, intents=intents)
>>>>>>> e94e8f6f

        if not run_on_init:
            return

        self.run(self.config.main.auth_token)

    def load_bot_config(self, validate):
        """Loads the config yaml file into a bot object.

        parameters:
            validate (bool): True if validations should be ran on the file
        """
        with open(self.CONFIG_PATH) as iostream:
            config = yaml.safe_load(iostream)
        self.config = munch.munchify(config)

        self.config.main.disabled_plugins = self.config.main.disabled_plugins or []

        if not validate:
            return

        for subsection in ["required"]:
            self.validate_bot_config_subsection("main", subsection)

    def validate_bot_config_subsection(self, section, subsection):
        """Loops through a config subsection to check for missing values.

        parameters:
            section (str): the section name containing the subsection
            subsection (str): the subsection name
        """
        for key, value in self.config.get(section, {}).get(subsection, {}).items():
            error_key = None
            if value is None:
                error_key = key
            elif isinstance(value, dict):
                for k, v in value.items():
                    if v is None:
                        error_key = k
            if error_key:
                raise ValueError(
                    f"Config key {error_key} from {section}.{subsection} not supplied"
                )

    async def get_prefix(self, message):
        """Gets the appropriate prefix for a command.

        parameters:
            message (discord.Message): the message to check against
        """
        guild_config = await self.get_context_config(ctx=None, guild=message.guild)
        return getattr(guild_config, "command_prefix", self.config.main.default_prefix)

    def run(self, *args, **kwargs):
        """Starts the event loop and blocks until interrupted."""
        try:
            self.loop.run_until_complete(self.start(*args, **kwargs))
        except (SystemExit, KeyboardInterrupt):
            self.loop.run_until_complete(self.cleanup())
        finally:
            self.loop.close()

    async def start(self, *args, **kwargs):
        """Sets up config and connections then starts the actual bot."""
        # this is required for the bot
        await self.logger.debug("Connecting to MongoDB...")
        self.mongo = self.get_mongo_ref()

        if not self.GUILD_CONFIG_COLLECTION in await self.mongo.list_collection_names():
            await self.logger.debug("Creating new MongoDB guild config collection...")
            await self.mongo.create_collection(self.GUILD_CONFIG_COLLECTION)

        self.guild_config_collection = self.mongo[self.GUILD_CONFIG_COLLECTION]
        self.loop.create_task(self.reset_config_cache())

        await self.logger.debug("Connecting to Postgres...")
        try:
            self.db = await self.get_postgres_ref()
        except Exception as exception:
            await self.logger.warning(f"Could not connect to Postgres: {exception}")

        await self.logger.debug("Connecting to RabbitMQ...")
        try:
            self.rabbit = await self.get_rabbit_connection()
        except Exception as exception:
            await self.logger.warning(f"Could not connect to RabbitMQ: {exception}")

        await self.logger.debug("Loading plugins...")
        self.plugin_api.load_plugins()

        if self.db:
            await self.logger.debug("Syncing Postgres tables...")
            await self.db.gino.create_all()

        await self.logger.debug("Loading Admin extension...")
        try:
            self.add_cog(admin.AdminControl(self))
        except (TypeError, commands.CommandError) as exception:
            await self.logger.warning(
                f"Could not load Admin extension! Error: {exception}"
            )

        await self.logger.debug("Logging into Discord...")
        await super().start(*args, **kwargs)

    async def cleanup(self):
        """Cleans up after the event loop is interupted."""
        await self.logger.debug("Cleaning up...", send=True)
        await super().logout()
        await self.db.close()
        await self.rabbit.close()

    async def on_ready(self):
        """Callback for when the bot is finished starting up."""
        self._startup_time = datetime.datetime.utcnow()

        await self.get_owner()

        await self.logger.debug("Online!", send=True)

    async def on_message(self, message):
        """Catches messages and acts appropriately.

        parameters:
            message (discord.Message): the message object
        """
        owner = await self.get_owner()

        if (
            owner
            and isinstance(message.channel, discord.DMChannel)
            and message.author.id != owner.id
            and not message.author.bot
        ):
            await owner.send(f'PM from `{message.author}`: "{message.content}"')

        ctx = await self.get_context(message)
        await self.invoke(ctx)

    async def on_error(self, event_method, *args, **kwargs):
        """Catches non-command errors and sends them to the error logger for processing.

        parameters:
            event_method (str): the event method name associated with the error (eg. on_message)
        """
        _, exception, _ = sys.exc_info()
        await self.logger.error(
            f"Bot error in {event_method}: {exception}", exception=exception
        )

    async def on_command_error(self, context, exception):
        """Catches command errors and sends them to the error logger for processing.

        parameters:
            context (discord.ext.Context): the context associated with the exception
            exception (Exception): the exception object associated with the error
        """
        await self.logger.error(
            f"Command error: {exception}", context=context, exception=exception
        )

    async def get_owner(self):
        """Gets the owner object from the bot application."""

        if not self.owner:
            try:
                await self.logger.debug("Looking up bot owner")
                app_info = await self.application_info()
                self.owner = app_info.owner
            except discord.errors.HTTPException:
                self.owner = None

        return self.owner

    async def can_run(self, ctx, *, call_once=False):
        """Wraps the default can_run check to evaluate if a check call is necessary.

        parameters:
            ctx (discord.ext.Context): the context associated with the command
            call_once (bool): True if the check should be retrieved from the call_once attribute
        """
        await self.logger.debug("Checking if command can run")

        is_bot_admin = await self.is_bot_admin(ctx)

        if is_bot_admin:
            return True

        # the user is not a bot admin, so they can't do this
        cog = getattr(ctx.command, "cog", None)
        if getattr(cog, "ADMIN_ONLY", False):
            # treat this as a command error to be caught by the dispatcher
            raise commands.MissingPermissions(["bot_admin"])

        result = await super().can_run(ctx, call_once=call_once)
        return result

    async def is_bot_admin(self, ctx):
        """Processes command context against admin/owner data.

        Command checks are disabled if the context author is the owner.

        They are also ignored if the author is bot admin in the config.

        parameters:
            ctx (discord.ext.Context): the context associated with the command
        """
        await self.logger.debug("Checking context against bot admins")

        owner = await self.get_owner()
        if getattr(owner, "id", None) == ctx.author.id:
            return True

        if ctx.message.author.id in [int(id) for id in self.config.main.admins.ids]:
            return True

        role_is_admin = False
        for role in getattr(ctx.message.author, "roles", []):
            if role.name in self.config.main.admins.roles:
                role_is_admin = True
                break
        if role_is_admin:
            return True

        return False

    async def reset_config_cache(self):
        """Deletes the guild config cache on a peridodic basis."""
        while True:
            self.config_cache = collections.defaultdict(dict)
            await asyncio.sleep(self.config.main.config_cache_reset)

    async def get_context_config(
        self, ctx, guild=None, create_if_none=True, get_from_cache=True
    ):
        """Gets the appropriate config for the context.

        parameters:
            ctx (discord.ext.Context): the context of the config
            guild (discord.Guild): the guild associated with the config
            create_if_none (bool): True if the config should be created if not found
            get_from_cache (bool): True if the config should be fetched from the cache
        """
        guild = guild or ctx.guild

        if get_from_cache:
            config = self.config_cache[guild.id]
            if config:
                return config

        lookup = guild.id if guild else "dmcontext"

        config = await self.guild_config_collection.find_one(
            {"guild_id": {"$eq": lookup}}
        )

        if not config and create_if_none:
            config = await self.create_new_context_config(lookup)
        else:
            config = await self.sync_config(config)

        return config

    async def create_new_context_config(self, lookup):
        """Creates a new guild config based on a lookup key (usually a guild ID).

        parameters:
            lookup (str): the primary key for the guild config document object
        """
        plugins_config = {}

        for plugin_name, plugin_data in self.plugin_api.plugins.items():
            plugins_config[plugin_name] = getattr(plugin_data, "config", {})

        config = munch.Munch()

        # pylint: disable=protected-access
        config._id = lookup
        config.guild_id = lookup
        config.command_prefix = self.config.main.default_prefix
        config.plugins = plugins_config

        await self.guild_config_collection.insert_one(config)

        return config

    async def sync_config(self, config):
        """Syncs the given config with the currently loaded plugins.

        parameters:
            config (dict): the guild config object
        """
        config = munch.munchify(config)

        for plugin_name, plugin_data in self.plugin_api.plugins.items():
            if not config.plugins.get(plugin_name):
                config.plugins[plugin_name] = getattr(plugin_data, "config", {})

        await self.guild_config_collection.replace_one(
            {"_id": config.get("_id")}, config
        )

        return config

    def generate_db_url(self, postgres=True):
        """Dynamically converts config to a Postgres/MongoDB url.

        parameters:
            postgres (bool): True if the URL for Postgres should be retrieved
        """
        db_type = "postgres" if postgres else "mongodb"

        try:
            config_child = getattr(self.config.main, db_type)

            user = config_child.user
            password = config_child.password

            name = getattr(config_child, "name") if postgres else None

            host = config_child.host
            port = config_child.port

        except AttributeError as exception:
            self.logger.console.warning(
                f"Could not generate DB URL for {db_type.upper()}: {exception}"
            )
            return None

        url = f"{db_type}://{user}:{password}@{host}:{port}"
        url_filtered = f"{db_type}://{user}:********@{host}:{port}"

        if name:
            url = f"{url}/{name}"

        # don't log the password
        self.logger.console.debug(f"Generated DB URL: {url_filtered}")

        return url

    async def get_postgres_ref(self):
        """Grabs the main DB reference.

        This doesn't follow a singleton pattern (use bot.db instead).
        """
        await self.logger.debug("Obtaining and binding to Gino instance")

        db_ref = gino.Gino()
        db_url = self.generate_db_url()
        await db_ref.set_bind(db_url)

        return db_ref

    def get_mongo_ref(self):
        """Grabs the MongoDB ref to the bot's configured table."""
        self.logger.console.debug("Obtaining MongoDB client")

        mongo_client = motor_asyncio.AsyncIOMotorClient(
            self.generate_db_url(postgres=False)
        )

        return mongo_client[self.config.main.mongodb.name]

    def generate_rabbit_url(self):
        """Dynamically converts config to an AMQP URL."""
        host = self.config.main.rabbitmq.host
        port = self.config.main.rabbitmq.port
        vhost = self.config.main.rabbitmq.vhost
        user = self.config.main.rabbitmq.user
        password = self.config.main.rabbitmq.password

        return f"amqp://{user}:{password}@{host}:{port}{vhost}"

    async def get_rabbit_connection(self):
        """Grabs the main RabbitMQ connection.

        This doesn't follow a singleton pattern (use bot.rabbit instead).
        """
        await self.logger.debug("Obtaining RabbitMQ robust instance")

        connection = await aio_pika.connect_robust(
            self.generate_rabbit_url(), loop=self.loop
        )

        return connection

    async def rabbit_publish(self, body, routing_key):
        """Publishes a body to the message queue.

        parameters:
            body (str): the body to send
            routing_key (str): the queue name to publish to
        """
        await self.logger.debug(f"RabbitMQ publish event to queue: {routing_key}")

        channel = await self.rabbit.channel()

        await channel.default_exchange.publish(
            aio_pika.Message(body=body.encode()), routing_key=routing_key
        )

        await channel.close()

    async def rabbit_consume(self, queue_name, handler, *args, **kwargs):
        """Consumes from a queue indefinitely.

        parameters:
            queue_name (str): the name of the queue
            handler (asyncio.coroutine): a handler for processing each message
            state_func (asyncio.coroutine): a state provider for exiting the consumation
            poll_wait (int): the time to wait inbetween each consumation
        """
        state_func = kwargs.pop("state_func", None)

        poll_wait = kwargs.pop("poll_wait", None)

        channel = await self.rabbit.channel()

        queue = await channel.declare_queue(queue_name, *args, **kwargs)

        state = True
        async with queue.iterator() as queue_iter:
            async for message in queue_iter:

                if state_func:
                    state = await state_func()
                    if not state:
                        break

                if poll_wait:
                    await asyncio.sleep(poll_wait)

                async with message.process():
                    await self.logger.debug(
                        f"RabbitMQ consume event from queue: {queue_name}"
                    )
                    await handler(message.body.decode())

        await channel.close()

    def get_http_session(self):
        """Returns an async HTTP session."""
        return aiohttp.ClientSession()

    async def http_call(self, method, url, *args, **kwargs):
        """Makes an HTTP request.

        By default this returns JSON/dict with the status code injected.

        parameters:
            method (str): the HTTP method to use
            url (str): the URL to call
            get_raw_response (bool): True if the actual response object should be returned
        """
        client = self.get_http_session()

        method_fn = getattr(client, method.lower(), None)
        if not method_fn:
            raise AttributeError(f"Unable to use HTTP method: {method}")

        get_raw_response = kwargs.pop("get_raw_response", False)

        await self.logger.debug(f"Making HTTP {method.upper()} request to {url}")

        try:
            response_object = await method_fn(url, *args, **kwargs)

            if get_raw_response:
                response = response_object
            else:
                response = (
                    await munch.munchify(response_object.json())
                    if response_object
                    else munch.Munch()
                )
                response["status_code"] = getattr(response_object, "status_code", None)

        except Exception as exception:
            await self.logger.error(f"HTTP {method} call", exception=exception)
            response = {"status_code": None}

        await client.close()

        return response

    def process_plugin_setup(self, *args, **kwargs):
        """Provides a bot-level interface to loading a plugin.

        It is recommended to use this when setting up plugins.
        """
        return self.plugin_api.process_plugin_setup(*args, **kwargs)

    def get_logger(self, name):
        """Wraps getting a new logging channel.

        parameters:
            name (str): the name of the channel
        """
        return logger.BotLogger(self, name=name)

    @property
    def startup_time(self):
        """Gets the startup timestamp of the bot."""
        return self._startup_time<|MERGE_RESOLUTION|>--- conflicted
+++ resolved
@@ -50,13 +50,7 @@
         self.plugin_api = plugin.PluginAPI(bot=self)
         self.embed_api = embed.EmbedAPI(bot=self)
 
-<<<<<<< HEAD
-        super().__init__(command_prefix=self.get_prefix)
-=======
-        self.logger = self.get_logger(self.__class__.__name__)
-
-        super().__init__(self.config.main.required.command_prefix, intents=intents)
->>>>>>> e94e8f6f
+        super().__init__(command_prefix=self.get_prefix, intents=intents)
 
         if not run_on_init:
             return
